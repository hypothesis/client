--- conflicted
+++ resolved
@@ -6,11 +6,7 @@
   if (response.ok) {
     return response.json();
   } else {
-<<<<<<< HEAD
-    throw new Error('DASH Error in GET request');
-=======
     throw new Error('DASH: Error in GET request');
->>>>>>> dbdd6208
   }
 }
 
@@ -31,10 +27,6 @@
   if (response.ok) {
       return response.json();
   } else {
-<<<<<<< HEAD
-      throw new Error('DASH PATCH request error');
-=======
       throw new Error('DASH: PATCH request error');
->>>>>>> dbdd6208
   }
 } 