/* global process */

import $ from 'jquery';

// Load polyfill for :focus-visible pseudo-class.
import 'focus-visible';

// Enable debug checks for Preact components.
if (process.env.NODE_ENV !== 'production') {
  require('preact/debug');
}

// Load icons.
import { registerIcons } from '../shared/components/svg-icon';
import iconSet from './icons';
registerIcons(iconSet);

import configFrom from './config/index';
import Guest from './guest';
import PdfSidebar from './pdf-sidebar';
import BucketBarPlugin from './plugin/bucket-bar';
import CrossFramePlugin from './plugin/cross-frame';
import DocumentPlugin from './plugin/document';
import PDFPlugin from './plugin/pdf';
import Sidebar from './sidebar';
import * as DashUtil from './util/dash-util';

const pluginClasses = {
  // UI plugins
  BucketBar: BucketBarPlugin,

  // Document type plugins
  PDF: PDFPlugin,
  Document: DocumentPlugin,

  // Cross-frame communication
  CrossFrame: CrossFramePlugin,
};

const appLinkEl = document.querySelector(
  'link[type="application/annotator+html"][rel="sidebar"]'
);
const config = configFrom(window);

$.noConflict(true)(function () {
  let Klass = window.PDFViewerApplication ? PdfSidebar : Sidebar;

  if (config.hasOwnProperty('constructor')) {
    Klass = config.constructor;
    delete config.constructor;
  }

  if (config.subFrameIdentifier) {
    // Make sure the PDF plugin is loaded if the subframe contains the PDF.js viewer.
    if (typeof window.PDFViewerApplication !== 'undefined') {
      config.PDF = {};
    }
    Klass = Guest;

    // Other modules use this to detect if this
    // frame context belongs to hypothesis.
    // Needs to be a global property that's set.
    window.__hypothesis_frame = true;
  }

  config.pluginClasses = pluginClasses;

  const annotator = new Klass(document.body, config);
  appLinkEl.addEventListener('destroy', function () {
    appLinkEl.parentElement.removeChild(appLinkEl);
    annotator.destroy();
  });

  console.log(" DASH adding event listener");
  // Listen to 'hypothesisLink' event from Dash
  // Modify the placeholder annotation's text content to the linked Dash document URL
<<<<<<< HEAD
  document.addEventListener('linkRequest', async function (e) {
    console.log("DASH link request");
    let username = "melissaz";
    let apiKey = "6879-mvJ14m2jrc6-EcXjJtEZc_W3-NN7lGMpANpe2SIHkxY";
    let linkedDocUrl = e.detail.url;
    let linkedDocTitle = e.detail.title;

    let getResponse = await DashUtil.getAnnotation(`?user=acct:${username}@hypothes.is&text=placeholder`); // get the placeholder annotation
    if (getResponse && getResponse.rows.length > 0) {
      let patchResponse = await DashUtil.editAnnotation(getResponse.rows[0].id, apiKey, linkedDocUrl, linkedDocTitle); // modify the placeholder annotation
      console.log(linkedDocUrl, "DASH edited annotation", patchResponse);
      
      // notify dash that the link has been completed, with the URL of the annotated website
      document.dispatchEvent(new CustomEvent("linkComplete", {
        detail: patchResponse.uri,
        bubbles: true
      }));
    } else {
      console.log("DASH no corresponding annotations found");
=======
  document.addEventListener('hypothesisLink', async function (e) {
    console.log("DASH got link request!!");
    let username = "bobzel";
    let apiKey = "6879-DnMTKjWjnnLPa0Php7f5Ra2kunZ_X0tMRDbTF220_q0";
    let linkedDocUrl = e.detail.url;
    let linkedDocTitle = e.detail.title;

    let getResponse = await DashUtil.getAnnotation(`?user=acct:${username}@hypothes.is&text=placeholder`);
    if (getResponse&& getResponse.rows.length > 0) {
      console.log("DASH: editing annotation");
      let patchResponse = await DashUtil.editAnnotation(getResponse.rows[0].id, apiKey, linkedDocUrl, linkedDocTitle);
      console.log("DASH:" + linkedDocUrl, "edited annotation", patchResponse);
      
    } else {
      console.log("DASH: no corresponding annotations found");
>>>>>>> dbdd6208
    }
  })
});<|MERGE_RESOLUTION|>--- conflicted
+++ resolved
@@ -71,10 +71,9 @@
     annotator.destroy();
   });
 
-  console.log(" DASH adding event listener");
+  console.log("DASH adding event listener");
   // Listen to 'hypothesisLink' event from Dash
   // Modify the placeholder annotation's text content to the linked Dash document URL
-<<<<<<< HEAD
   document.addEventListener('linkRequest', async function (e) {
     console.log("DASH link request");
     let username = "melissaz";
@@ -94,23 +93,6 @@
       }));
     } else {
       console.log("DASH no corresponding annotations found");
-=======
-  document.addEventListener('hypothesisLink', async function (e) {
-    console.log("DASH got link request!!");
-    let username = "bobzel";
-    let apiKey = "6879-DnMTKjWjnnLPa0Php7f5Ra2kunZ_X0tMRDbTF220_q0";
-    let linkedDocUrl = e.detail.url;
-    let linkedDocTitle = e.detail.title;
-
-    let getResponse = await DashUtil.getAnnotation(`?user=acct:${username}@hypothes.is&text=placeholder`);
-    if (getResponse&& getResponse.rows.length > 0) {
-      console.log("DASH: editing annotation");
-      let patchResponse = await DashUtil.editAnnotation(getResponse.rows[0].id, apiKey, linkedDocUrl, linkedDocTitle);
-      console.log("DASH:" + linkedDocUrl, "edited annotation", patchResponse);
-      
-    } else {
-      console.log("DASH: no corresponding annotations found");
->>>>>>> dbdd6208
     }
   })
 });