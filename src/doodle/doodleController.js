import { render, createElement } from 'preact';
import { DoodleCanvas } from './doodleCanvas';

export class DoodleController {
  /**
   * @param {HTMLElement | null} container - Element into which the toolbar is rendered
   * @param {any} options
   */
  constructor(container, options) {
<<<<<<< HEAD
    const { tool, size, color } = options;
=======
    const { tool, size } = options;
    this._lines = [];
>>>>>>> 14dcb562

    this._container = container === null ? document.body : container;
    this._tool = tool;
    this._size = size;
    this._color = color;

    this._doodleable = false;

    this.render();
  }

  /**
   * Update the toolbar to reflect whether the sidebar is open or not.
   */
  set tool(toolType) {
    this._tool = toolType;
    this.render();
  }

  get tool() {
    return this._tool;
  }

  /**
   * Update the lines and re-render on change
   */
  set lines(newLines) {
    this._lines = newLines;
    this.render();
  }

  get lines() {
    return this._lines;
  }

  /**
   * Update the toolbar to reflect whether the "Create annotation" button will
   * create a page note (if there is no selection) or an annotation (if there is
   * a selection).
   */
  set size(newSize) {
    this._size = newSize;
    this.render();
  }

  set color(newColor) {
    this._color = newColor;
    this.render();
  }

  get color() {
    return this._color;
  }

  get size() {
    return this._size;
  }

  /**
   * Update the toolbar to reflect whether highlights are currently visible.
   */

  set doodleable(visible) {
    this._doodleable = visible;
    this.render();
  }

  get doodleable() {
    return this._doodleable;
  }

  render() {
    const setLines = newLines => {
      this.lines = newLines;
    };
    render(
      <DoodleCanvas
        attachedElement={this._container}
        size={this._size}
        tool={this._tool}
        color={this._color}
        active={this._doodleable}
        lines={this._lines}
        setLines={setLines}
      />,
      document.body
    );
  }
}<|MERGE_RESOLUTION|>--- conflicted
+++ resolved
@@ -7,12 +7,8 @@
    * @param {any} options
    */
   constructor(container, options) {
-<<<<<<< HEAD
     const { tool, size, color } = options;
-=======
-    const { tool, size } = options;
     this._lines = [];
->>>>>>> 14dcb562
 
     this._container = container === null ? document.body : container;
     this._tool = tool;
