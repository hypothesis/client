import { createElement } from 'preact';
import { useState, useEffect } from 'preact/hooks';
import { Canvas } from './canvas';
import propTypes from 'prop-types';

/**
 * @typedef DoodleCanvasProps
 * @prop {string} tool - The name of the tool that is being used. One of {'pen'|'eraser'}.
 * @prop {number} size - The size of the brush.
 * @prop {boolean} active - Whether the canvas can be doodled on at this time
 * @prop {string} color - The color of the brush
 * @prop {HTMLElement} attachedElement - Which element the DoodleCanvas should cover.
 * @prop {Array<import('../types/api').DoodleLine>} lines - An array of lines that compose this doodle.
 * @prop {Function} setLines - A function to set the lines
 */

/**
 * Component that renders icons using inline `<svg>` elements.
 * This enables their appearance to be customized via CSS.
 *
 * This matches the way we do icons on the website, see
 * https://github.com/hypothesis/h/pull/3675
 *
 * @param {DoodleCanvasProps} props
 */
<<<<<<< HEAD
const DoodleCanvas = ({ tool, size, active, color, attachedElement }) => {
  const [lines, setLines] = useState(/** @type {array} */ ([]));
=======
const DoodleCanvas = ({
  tool,
  size,
  active,
  attachedElement,
  lines,
  setLines,
}) => {
>>>>>>> 14dcb562
  const [isDrawing, setIsDrawing] = useState(false);
  const [everActive, setEverActive] = useState(false);

  if (active && !everActive) {
    setEverActive(true);
  }

  useEffect(() => {
    if (lines.length === 0) {
      return () => {};
    }
    const warn = e => {
      e = e || window.event;

      e.preventDefault();
      e.returnValue = '';
      return '';
    };
    window.addEventListener('beforeunload', warn);
    return () => {
      window.removeEventListener('beforeunload', warn);
    };
  }, [lines]);

  const handleMouseDown = e => {
    setIsDrawing(true);
    setLines([
      {
        tool: tool,
        color: color,
        size: size,
        points: [[e.offsetX, e.offsetY]],
      },
      ...lines,
    ]);
  };

  const handleMouseUp = () => {
    setIsDrawing(false);
  };

  const handleMouseLeave = () => {
    setIsDrawing(false);
  };

  const handleMouseMove = e => {
    //if not drawing, do nothing
    if (!isDrawing) {
      return;
    }

    //add to the first line
    const [curLine, ...rest] = lines;
    const xPos = e.offsetX;
    const yPos = e.offsetY;

    const newLine = {
      tool: curLine.tool,
      color: curLine.color,
      size: curLine.size,
      points: [[xPos, yPos], ...curLine.points],
    };

    setLines([newLine, ...rest]);
  };

  if (!everActive) {
    return null;
  }

  return (
    <div
      style={{
        position: 'absolute',
        top: attachedElement.getBoundingClientRect().top + window.scrollY,
        left: attachedElement.getBoundingClientRect().left + window.scrollX,
        zIndex: 9999, //Need the doodle canvas to be on top of any website content
        backgroundColor: active ? 'rgba(0, 0, 0, 0.2)' : undefined,
        pointerEvents: active ? undefined : 'none',
      }}
    >
      <Canvas
        width={attachedElement.getBoundingClientRect().width}
        height={
          Math.min(
            attachedElement.getBoundingClientRect().height,
            10000
          ) /*Canvas starts to lag over 10k, doesnt work over 32k*/
        }
        handleMouseDown={handleMouseDown}
        handleMouseUp={handleMouseUp}
        handleMouseLeave={handleMouseLeave}
        handleMouseMove={handleMouseMove}
        lines={lines}
      />
    </div>
  );
};

DoodleCanvas.propTypes = {
  tool: propTypes.string.isRequired,
  size: propTypes.number.isRequired,
  active: propTypes.bool.isRequired,
<<<<<<< HEAD
  color: propTypes.string.isRequired,
=======
  lines: propTypes.array.isRequired,
  setLines: propTypes.func.isRequired,
>>>>>>> 14dcb562
  attachedElement: propTypes.any.isRequired,
};

export { DoodleCanvas };<|MERGE_RESOLUTION|>--- conflicted
+++ resolved
@@ -23,19 +23,15 @@
  *
  * @param {DoodleCanvasProps} props
  */
-<<<<<<< HEAD
-const DoodleCanvas = ({ tool, size, active, color, attachedElement }) => {
-  const [lines, setLines] = useState(/** @type {array} */ ([]));
-=======
 const DoodleCanvas = ({
   tool,
   size,
   active,
+  color,
   attachedElement,
   lines,
   setLines,
 }) => {
->>>>>>> 14dcb562
   const [isDrawing, setIsDrawing] = useState(false);
   const [everActive, setEverActive] = useState(false);
 
@@ -139,12 +135,9 @@
   tool: propTypes.string.isRequired,
   size: propTypes.number.isRequired,
   active: propTypes.bool.isRequired,
-<<<<<<< HEAD
   color: propTypes.string.isRequired,
-=======
   lines: propTypes.array.isRequired,
   setLines: propTypes.func.isRequired,
->>>>>>> 14dcb562
   attachedElement: propTypes.any.isRequired,
 };
 
