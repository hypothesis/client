--- conflicted
+++ resolved
@@ -249,36 +249,11 @@
 
   // Re-fetch annotations when focused group, logged-in user or connected frames
   // change.
-<<<<<<< HEAD
-  $scope.$watch(() => ([
-    groups.focused().id,
-    ...store.searchUris(),
-  ]), ([currentGroupId], [prevGroupId]) => {
-    // FIXME - There is a bug here where the set of displayed annotations can
-    // end up not matching the focused group when the user logs out.
-    //
-    // When a user logs in or out, we re-fetch profile and group information
-    // concurrently. If the profile fetch completes first, it will trigger
-    // an annotation fetch. If the group fetch then completes before the
-    // annotation fetch, and the focused group changes due to the previous
-    // focused group not being in the new set of groups, then the `if` below
-    // will skip refetching annotations a second time. This will result in the
-    // wrong set of displayed annotations.
-    //
-    // This should only affect users logging out because the set of groups for
-    // logged-in users is currently a superset of those for logged-out users on
-    // any given page.
-
-    if (currentGroupId !== prevGroupId) {
-      // The focused group may be changed during loading annotations as a result
-      // of switching to the group containing a direct-linked annotation.
-=======
   $scope.$watch(
-    () => [groups.focused().id, store.profile().userid, ...store.searchUris()],
+    () => [groups.focused().id, ...store.searchUris()],
     ([currentGroupId], [prevGroupId]) => {
       // FIXME - There is a bug here where the set of displayed annotations can
       // end up not matching the focused group when the user logs out.
->>>>>>> 92eb7d0b
       //
       // When a user logs in or out, we re-fetch profile and group information
       // concurrently. If the profile fetch completes first, it will trigger
